--- conflicted
+++ resolved
@@ -2,8 +2,11 @@
 
 module.exports = {
 
+  /** @param {Creep} creep **/
   task: function(creep) {
+
     var cMemory = creep.memory;
+
     // initiate
     if (!cMemory.initiated) {
       cMemory.activity = 'harvesting';
@@ -12,73 +15,43 @@
       creep.say('++RCL;');
     }
 
-<<<<<<< HEAD
     // When full, change this creeps harvesting spot and switch to upgrading
     if (cMemory.activity == 'harvesting') {
-      if (creep.carryCapacity != creep.carry.energy) {
-        var targetSource = Game.getObjectById(cMemory.targetSourceId);
-        if (creep.harvest(targetSource) == ERR_NOT_IN_RANGE) {
-          creep.moveTo(targetSource);
-=======
-        // When full, change this creeps harvesting spot and switch to upgrading
-        if(creep.memory.activity == 'harvesting') {
-            this.harvest(creep);
->>>>>>> 7291cd51
-        }
-      } else {
-        cMemory.activity = 'upgrading';
-        creep.say('Upgrading!');
-      }
+      this.harvest(creep);
     }
 
-<<<<<<< HEAD
     // When done upgrading, switch to harvesting
     if (cMemory.activity == 'upgrading') {
-      var controller = creep.room.controller;
-      if (creep.carry.energy != 0) {
-        if (creep.upgradeController(controller) == ERR_NOT_IN_RANGE) {
-          creep.moveTo(controller);
-        }
-      } else {
-        cMemory.activity = 'harvesting';
-        creep.say('Crystals!');
-      }
-=======
-        // When done upgrading, switch to harvesting
-        if(creep.memory.activity == 'upgrading') {
-            this.upgrade(creep);
-        }
-
-    },
-
-    harvest: function(creep) {
-        if(creep.carryCapacity > creep.carry.energy) {
-            var targetSource = Game.getObjectById(creep.memory.targetSourceId);
-            if(creep.harvest(targetSource) == ERR_NOT_IN_RANGE) {
-                creep.moveTo(targetSource);
-            }
-        } else {
-            creep.memory.activity = 'upgrading';
-            creep.say('Upgrading!');
-            this.upgrade(creep);
-        }
-
-    },
-
-    upgrade: function(creep) {
-        var controller = creep.room.controller;
-        if(creep.carry.energy != 0) {
-            if(creep.upgradeController(controller) == ERR_NOT_IN_RANGE) {
-                creep.moveTo(controller, {});
-            }
-        } else {
-            creep.memory.activity = 'harvesting';
-            creep.say('Crystals!');
-            this.harvest(creep);
-        }
->>>>>>> 7291cd51
+      this.upgrade(creep);
     }
 
+  },
+
+  harvest: function(creep) {
+    if (creep.carryCapacity > creep.carry.energy) {
+      var targetSource = Game.getObjectById(cMemory.targetSourceId);
+      if (creep.harvest(targetSource) == ERR_NOT_IN_RANGE) {
+        creep.moveTo(targetSource);
+      }
+    } else {
+      cMemory.activity = 'upgrading';
+      creep.say('Upgrading!');
+      this.upgrade(creep);
+    }
+
+  },
+
+  upgrade: function(creep) {
+    var controller = creep.room.controller;
+    if (creep.carry.energy != 0) {
+      if (creep.upgradeController(controller) == ERR_NOT_IN_RANGE) {
+        creep.moveTo(controller, {});
+      }
+    } else {
+      cMemory.activity = 'harvesting';
+      creep.say('Crystals!');
+      this.harvest(creep);
+    }
   }
 
 };