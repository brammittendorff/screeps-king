var resourceSelector = require('select.resource');

module.exports = {

  /** @param {Creep} creep **/
  task: function(creep) {

    //vars
    var buildingTemplate = require('build.' + creep.room.template);
    var cMemory = creep.memory;

    // initiate
    if (!cMemory.initiated) {
      cMemory.activity = 'harvesting';
      cMemory.targetSourceId = resourceSelector.selectClosestTo(creep);
      cMemory.initiated = true;
      creep.say('Work Work!');
    }

    // When full, change this creeps harvesting spot and switch to upgrading
    if (cMemory.activity == 'harvesting') {
      if (creep.carryCapacity != creep.carry.energy) {
        var targetSource = Game.getObjectById(cMemory.targetSourceId);
        if (creep.harvest(targetSource) == ERR_NOT_IN_RANGE) {
          creep.moveTo(targetSource);
          return;
        }
      } else {
        cMemory.activity = 'unloading';
        creep.say('Unloading!');
      }
    }

    // When done upgrading, switch to harvesting
    if (cMemory.activity == 'unloading') {
      // when not empty, transfer energy to target
      if (creep.carry.energy != 0) {

        // priority order
        var sPriority = [
            STRUCTURE_TOWER,
            STRUCTURE_EXTENSION,
            STRUCTURE_SPAWN
        ];

        var targets = [];
        for (i in sPriority) {
          var targetsOfOneType = creep.room.find(FIND_MY_STRUCTURES, {
            filter: function(s) {
              return (s.energy < s.energyCapacity) && (s.sType == sPriority[i]);
            }
          });
          for (j in targetsOfOneType) {
            targets.push(targetsOfOneType[j]);
          }
        }

        if (targets.length > 0) {
          if (creep.transfer(targets[0], RESOURCE_ENERGY) == ERR_NOT_IN_RANGE) {
            creep.moveTo(targets[0]);
            return;
          }
        } else {
          cMemory.activity = 'building';
          //creep.say('Work Work!');
        }
      } else {
        cMemory.activity = 'harvesting';
        creep.say('Need moarr!');
      }
    }

    // when energy is full, switch to building/repairing
    if (cMemory.activity == 'building') {
      // when not empty, start building/repairing
      if (creep.carry.energy != 0) {
        // what was i doing exactly?
        if (!cMemory.buildMode) {
          cMemory.buildMode = _.random(1,2); // 1 = build, 2 = repair
          switch (cMemory.buildMode) {
            case 1:  creep.say('Build!'); break;
            case 2:  creep.say('Repair!'); break;
            default: creep.say('Huh?!'); break;
          }
        }
        // build
        if (cMemory.buildMode == 1) {
          var targets = creep.room.find(FIND_MY_CONSTRUCTION_SITES);
          if (targets.length > 0) {
            if (creep.build(targets[0]) == ERR_NOT_IN_RANGE) {
              creep.moveTo(targets[0]);
              return;
            }
          } else {
            // create new building if needed
            buildingTemplate.build(creep.room);

<<<<<<< HEAD
            //if(creep.carry.energy < creep.carryCapacity) {
            cMemory.activity = 'harvesting';
            //}

          }
        }
        // repair
        if (cMemory.buildMode == 2) {
          var targets = creep.room.find(FIND_MY_STRUCTURES, {
            filter: function(s) {
              return (s.hits < s.hitsMax);
=======
                    }
                }
                // repair
                if(creep.memory.buildMode == 2) {
                    console.log('buildmode repair');
                    var targets = creep.room.find(FIND_MY_STRUCTURES, {
                        filter: function(structure) {
                            return ( structure.hits < structure.hitsMax )
                        }
                    });
                    console.log('repair targets: ' + targets);
                    if(targets.length) {
                        console.log(targets[0].name);
                        if(creep.repair(targets[0]) == ERR_NOT_IN_RANGE) {
                            creep.moveTo(targets[0]);
                            return;
                        }
                    } else {
                        // nothing to repair, back to buildmode
                        creep.say('Build.');
                        creep.memory.buildMode = 1;
                    }
                }
            } else {
                creep.memory.buildMode = false;
                creep.memory.activity = 'harvesting';
                creep.say('Need moarr!');
>>>>>>> 7291cd51
            }
          });
          if (targets.length > 0) {
            if (creep.repair(targets[0]) == ERR_NOT_IN_RANGE) {
              creep.moveTo(targets[0]);
              return;
            }
          } else {
            // nothing to repair, back to buildmode
            creep.say('Build.');
            cMemory.buildMode = 1;
          }
        }
      } else {
        cMemory.buildMode = false;
        cMemory.activity = 'harvesting';
        creep.say('Need moarr!');
      }
    }

  }

};<|MERGE_RESOLUTION|>--- conflicted
+++ resolved
@@ -2,7 +2,6 @@
 
 module.exports = {
 
-  /** @param {Creep} creep **/
   task: function(creep) {
 
     //vars
@@ -37,17 +36,18 @@
       if (creep.carry.energy != 0) {
 
         // priority order
-        var sPriority = [
+        var structuresPriority = [
             STRUCTURE_TOWER,
             STRUCTURE_EXTENSION,
             STRUCTURE_SPAWN
         ];
 
         var targets = [];
-        for (i in sPriority) {
+        for (i in structuresPriority) {
           var targetsOfOneType = creep.room.find(FIND_MY_STRUCTURES, {
-            filter: function(s) {
-              return (s.energy < s.energyCapacity) && (s.sType == sPriority[i]);
+            filter: function(structure) {
+              return (structure.energy < structure.energyCapacity) &&
+              (structure.structureType == structuresPriority[i]);
             }
           });
           for (j in targetsOfOneType) {
@@ -55,6 +55,7 @@
           }
         }
 
+        // transfer energy to first selected target (because they are in priority order)
         if (targets.length > 0) {
           if (creep.transfer(targets[0], RESOURCE_ENERGY) == ERR_NOT_IN_RANGE) {
             creep.moveTo(targets[0]);
@@ -92,10 +93,9 @@
               return;
             }
           } else {
+            buildingTemplate.build(creep.room);
             // create new building if needed
-            buildingTemplate.build(creep.room);
 
-<<<<<<< HEAD
             //if(creep.carry.energy < creep.carryCapacity) {
             cMemory.activity = 'harvesting';
             //}
@@ -104,41 +104,15 @@
         }
         // repair
         if (cMemory.buildMode == 2) {
+          console.log('buildmode repair');
           var targets = creep.room.find(FIND_MY_STRUCTURES, {
-            filter: function(s) {
-              return (s.hits < s.hitsMax);
-=======
-                    }
-                }
-                // repair
-                if(creep.memory.buildMode == 2) {
-                    console.log('buildmode repair');
-                    var targets = creep.room.find(FIND_MY_STRUCTURES, {
-                        filter: function(structure) {
-                            return ( structure.hits < structure.hitsMax )
-                        }
-                    });
-                    console.log('repair targets: ' + targets);
-                    if(targets.length) {
-                        console.log(targets[0].name);
-                        if(creep.repair(targets[0]) == ERR_NOT_IN_RANGE) {
-                            creep.moveTo(targets[0]);
-                            return;
-                        }
-                    } else {
-                        // nothing to repair, back to buildmode
-                        creep.say('Build.');
-                        creep.memory.buildMode = 1;
-                    }
-                }
-            } else {
-                creep.memory.buildMode = false;
-                creep.memory.activity = 'harvesting';
-                creep.say('Need moarr!');
->>>>>>> 7291cd51
+            filter: function(structure) {
+              return (structure.hits < structure.hitsMax);
             }
           });
-          if (targets.length > 0) {
+          console.log('repair targets: ' + targets);
+          if (targets.length) {
+            console.log(targets[0].name);
             if (creep.repair(targets[0]) == ERR_NOT_IN_RANGE) {
               creep.moveTo(targets[0]);
               return;
