Object.assign(component, {

  harvester: {

    task: function (creep) {

      //vars
      var buildingTemplate = require('build.' + creep.room.template);
      var cMemory = creep.memory;

      // initiate
      if (!cMemory.initiated) {
        cMemory.activity = 'harvesting';
        cMemory.targetSourceId = global.resourceSelector.selectClosestTo(creep);
        cMemory.initiated = true;
        this.saveState(creep, cMemory);
        creep.say('Work Work!');
      }

      // When full, change this creeps harvesting spot and switch to upgrading
      if (cMemory.activity == 'harvesting') {
        if (creep.carryCapacity != creep.carry.energy) {
          var targetSource = Game.getObjectById(cMemory.targetSourceId);
          if (creep.harvest(targetSource) == ERR_NOT_IN_RANGE) {
            creep.moveTo(targetSource);
            this.saveState(creep, cMemory);
            return;
          }
        } else {
          cMemory.activity = 'unloading';
          this.saveState(creep, cMemory);
          creep.say('Unloading!');
        }
      }

      // When done upgrading, switch to harvesting
      var targets = [];
      if (cMemory.activity == 'unloading') {
        // when not empty, transfer energy to target
        if (creep.carry.energy != 0) {

          // priority order (temp tower to bottom)
          var structuresPriority = [
            STRUCTURE_EXTENSION,
            STRUCTURE_SPAWN,
<<<<<<< HEAD
            STRUCTURE_TOWER
=======
>>>>>>> 68b7b02b
          ];

          var i;
          var j;
          for (i in structuresPriority) {
            var targetsOfOneType = creep.room.find(FIND_MY_STRUCTURES, {
              filter: function (structure) {
                return (structure.energy < structure.energyCapacity) &&
                  (structure.structureType == structuresPriority[i]);
              },
            });
            for (j in targetsOfOneType) {
              targets.push(targetsOfOneType[j]);
            }
          }

          if (targets.length > 0) {
            if (creep.transfer(targets[0], RESOURCE_ENERGY) == ERR_NOT_IN_RANGE) {
              creep.moveTo(targets[0]);
              this.saveState(creep, cMemory);
              return;
            }
          } else {
            cMemory.activity = 'building';
            creep.say('Lok\'tar!');
          }
        } else {
          cMemory.activity = 'harvesting';
          creep.say('Need moarr!');
        }
      }

      // when energy is full, switch to building/repairing
      if (cMemory.activity == 'building') {
        // when not empty, start building/repairing
        if (creep.carry.energy != 0) {
          // what was i doing exactly?
          if (!cMemory.buildMode) {
            cMemory.buildMode = creep.memory.buildMode = _.random(1, 2); // 1 = build, 2 = repair
            switch (cMemory.buildMode) {
            case 1:
              creep.say('Build!');
              break;
            case 2:
              creep.say('Repair!');
              break;
            default:
              creep.say('Huh?!');
              break;
            }
          }

          // build
          if (cMemory.buildMode == 1) {
            targets = creep.room.find(FIND_MY_CONSTRUCTION_SITES);
            if (targets.length > 0) {
              if (creep.build(targets[0]) == ERR_NOT_IN_RANGE) {
                creep.moveTo(targets[0]);
                this.saveState(creep, cMemory);
                return;
              }
            } else {
              // create new building if needed
              buildingTemplate.build(creep.room);
              cMemory.activity = creep.memory.activity = 'harvesting';
            }
          }

          // repair
          if (cMemory.buildMode == 2) {
            targets = creep.room.find(FIND_MY_STRUCTURES, {
              filter: function (structure) {
                return (structure.hits < structure.hitsMax);
              },
            });
            if (targets.length) {
              if (creep.repair(targets[0]) == ERR_NOT_IN_RANGE) {
                creep.moveTo(targets[0]);
                this.saveState(creep, cMemory);
                return;
              }
            } else {
              // nothing to repair, back to buildmode
              creep.say('Build.');
              cMemory.buildMode = creep.memory.buildMode = 1;
            }
          }
        } else {
          cMemory.buildMode = creep.memory.buildMode = false;
          cMemory.activity = creep.memory.activity = 'harvesting';
          creep.say('Need moarr!');
        }
      }

      this.saveState(creep, cMemory);
    },

    saveState: function (creep, cMemory) {
      // save the object that we just used this tick
      creep.memory = cMemory;
    },
  },

});<|MERGE_RESOLUTION|>--- conflicted
+++ resolved
@@ -39,14 +39,11 @@
         // when not empty, transfer energy to target
         if (creep.carry.energy != 0) {
 
-          // priority order (temp tower to bottom)
+          // priority order (temp tower to bottom, until better processing)
           var structuresPriority = [
             STRUCTURE_EXTENSION,
             STRUCTURE_SPAWN,
-<<<<<<< HEAD
             STRUCTURE_TOWER
-=======
->>>>>>> 68b7b02b
           ];
 
           var i;
@@ -148,6 +145,7 @@
       // save the object that we just used this tick
       creep.memory = cMemory;
     },
+
   },
 
 });