{
  "name": "my-screeps",
  "version": "1.0.0",
  "description": "A screeps repository",
  "main": "Gruntfile.js",
  "dependencies": {
    "bower": "^1.7.9",
    "eslint": "^3.5.0",
    "grunt": "^1.0.1",
    "grunt-contrib-watch": "^1.0.0",
    "grunt-env": "^0.4.4",
    "grunt-screeps": "^1.2.1"
  },
<<<<<<< HEAD
=======
  "devDependencies": {
    "grunt-contrib-concat": "^1.0.1"
  },
>>>>>>> 15e7347b
  "scripts": {
    "test": "mocha"
  },
  "repository": {
    "type": "git",
    "url": "git+https://github.com/brammittendorff/my-screeps.git"
  },
  "keywords": [
    "screeps"
  ],
  "author": "Bram & Webber",
  "license": "MIT",
  "bugs": {
    "url": "https://github.com/brammittendorff/my-screeps/issues"
  },
  "homepage": "https://github.com/brammittendorff/my-screeps#readme"
}<|MERGE_RESOLUTION|>--- conflicted
+++ resolved
@@ -11,12 +11,9 @@
     "grunt-env": "^0.4.4",
     "grunt-screeps": "^1.2.1"
   },
-<<<<<<< HEAD
-=======
   "devDependencies": {
     "grunt-contrib-concat": "^1.0.1"
   },
->>>>>>> 15e7347b
   "scripts": {
     "test": "mocha"
   },
